from noodles.run.run_with_prov import run_parallel_opt
from noodles.display import NCDisplay

from cstool.parse_input import read_input, pprint_settings, cstool_model
from cstool.mott import s_mott_cs
from cstool.phonon import phonon_cs_fn
from cstool.inelastic import inelastic_cs_fn, loglog_interpolate
from cstool.compile import compute_tcs_icdf
from cstool.ionization import ionization_shells, outer_shell_energies
from cslib.noodles import registry
from cslib import units
from cslib.dcs import DCS
from cslib.numeric import log_interpolate

import numpy as np
import h5py as h5


def compute_elastic_tcs_icdf(dcs, P):
    def integrant(theta):
        return dcs(theta) * 2 * np.pi * np.sin(theta)

    return compute_tcs_icdf(integrant, 0*units('rad'), np.pi*units('rad'), P)


def compute_inelastic_tcs_icdf(dcs, P, K0, K):
    def integrant(w):
        return dcs(w)

    return compute_tcs_icdf(integrant, K0, K, P)


if __name__ == "__main__":
    import argparse

    parser = argparse.ArgumentParser(
        description='Create HDF5 file from material definition.')
    parser.add_argument(
        'material_file', type=str,
        help="Filename of material in YAML format.")
    args = parser.parse_args()

    s = read_input(args.material_file)

    print(pprint_settings(cstool_model, s))
    print()
    print("Phonon loss: {:~P}".format(s.phonon.energy_loss))
    print("Total molar weight: {:~P}".format(s.M_tot))
    print("Number density: {:~P}".format(s.rho_n))
    print("Brillouin zone energy: {:~P}".format(s.phonon.E_BZ))
    print()
    print("# Computing Mott cross-sections using ELSEPA.")

    e_mcs = np.logspace(1, 5, 145) * units.eV
    f_mcs = s_mott_cs(s, e_mcs, split=12, mabs=False)

    with NCDisplay() as display:
        mcs = run_parallel_opt(
            f_mcs, n_threads=4, registry=registry,
            jobdb_file='cache.json', display=display)

    print("# Merging elastic scattering processes.")

    def elastic_cs_fn(a, E):
        return log_interpolate(
            lambda E: phonon_cs_fn(s)(a, E).to('cm^2').magnitude,
            lambda E: mcs.unsafe(a, E.to('eV').magnitude.flat),
            lambda x: x, 100*units.eV, 200*units.eV
        )(E)*units('cm^2/rad')

    # write output
    outfile = h5.File("{}.mat.hdf5".format(s.name), 'w')
    outfile.attrs['fermi'] = str(s.fermi.to('eV').magnitude)
    outfile.attrs['work_func'] = str(s.work_func.to('eV').magnitude)
    outfile.attrs['band_gap'] = str(s.band_gap.to('eV').magnitude)
    outfile.attrs['phonon_loss'] = str(s.phonon.energy_loss.to('eV').magnitude)
    outfile.attrs['density'] = str(s.rho_n.to('1/(m^3)').magnitude)

    # elastic
    e_el = np.logspace(-2, 4, 129) * units.eV
    p_el = np.linspace(0.0, 1.0, 1024)

    elastic_grp = outfile.create_group("elastic")
    el_energies = elastic_grp.create_dataset("energy", data=e_el.to('eV'))
    el_energies.attrs['units'] = 'eV'
    el_tcs = elastic_grp.create_dataset("cross_section", e_el.shape)
    el_tcs.attrs['units'] = 'm^2'
    el_icdf = elastic_grp.create_dataset("angle_icdf", (e_el.shape[0], p_el.shape[0]))
    el_icdf.attrs['units'] = 'radian'
    print("# Computing elastic total cross-sections and iCDFs.")
    for i, K in enumerate(e_el):
        def dcs(theta):
            return elastic_cs_fn(theta, K)
        tcs, icdf = compute_elastic_tcs_icdf(dcs, p_el)
        el_tcs[i] = tcs.to('m^2')
        el_icdf[i] = icdf.to('rad')
        print('.', end='', flush=True)
    print()

    # inelastic
    e_inel = np.logspace(np.log10(s.fermi.magnitude+0.1), 4, 129) * units.eV
    p_inel = np.linspace(0.0, 1.0, 1024)

    inelastic_grp = outfile.create_group("inelastic")
    inel_energies = inelastic_grp.create_dataset("energy", data=e_inel.to('eV'))
    inel_energies.attrs['units'] = 'eV'
    inel_tcs = inelastic_grp.create_dataset("cross_section", e_inel.shape)
    inel_tcs.attrs['units'] = 'm^2'
    inel_icdf = inelastic_grp.create_dataset("w0_icdf", (e_inel.shape[0], p_inel.shape[0]))
    inel_icdf.attrs['units'] = 'eV'
    print("# Computing inelastic total cross-sections and iCDFs.")
<<<<<<< HEAD
    for i, K in enumerate(e_inel):
        w0_max = K/2 # this is true in the Kieft model
        # this bound has to be set to be able to calculate the mfp up to two
        # times the highest tabulated energy loss in the ELF

        def dcs(w):
            return inelastic_cs_fn(s)(K, w)

        tcs, icdf = compute_inelastic_tcs_icdf(dcs, p_inel,
                                               1e-4*units.eV, w0_max)
=======
    bool_ELF_limits_warning = True
    for i, K in enumerate(e):
        w0_max = K-s.fermi # it is not possible to lose so much energy that the
        # primary electron ends up below the Fermi level in an inelastic
        # scattering event

        def dcs(w):
            return inelastic_cs_fn(s,print_bool=bool_ELF_limits_warning)(K, w*units.eV).to('m^2/eV')
        # TODO: use a value for n dependent on K
        tcs, icdf = compute_inelastic_tcs_icdf(dcs, 1024, 1e-4*units.eV, w0_max)
        bool_ELF_limits_warning = False
        tcs *= units('m^2')
>>>>>>> 15d948cf
        inel_tcs[i] = tcs.to('m^2')
        inel_icdf[i] = icdf.to('eV')
        print('.', end='', flush=True)
    print()

    # ionization
    e_ion = np.logspace(0, 4, 1024) * units.eV
    p_ion = np.linspace(0.0, 1.0, 1024)

    print("# Computing ionization energy probabilities")
    shells = ionization_shells(s)

    tcstot_at_K = np.zeros(e_ion.shape) * units('m^2')
    for shell in shells:
        shell['tcs_at_K'] = np.zeros(e_ion.shape) * units('m^2')
        i_able = (e_ion > shell['E_bind'])
        j_able = (shell['K'] > shell['E_bind'])
        shell['tcs_at_K'][i_able] = loglog_interpolate(
            shell['K'][j_able], shell['tcs'][j_able])(e_ion[i_able]).to('m^2')
        tcstot_at_K += shell['tcs_at_K']

    Pcum_at_K = np.zeros(e_ion.shape)
    for shell in shells:
        shell['P_at_K'] = np.zeros(e_ion.shape)
        i_able = (tcstot_at_K > 0*units('m^2'))
        shell['P_at_K'][i_able] = shell['tcs_at_K'][i_able]/tcstot_at_K[i_able]
        Pcum_at_K += shell['P_at_K']
        shell['Pcum_at_K'] = np.copy(Pcum_at_K)

    ionization_icdf = np.ndarray((e_ion.shape[0], p_ion.shape[0]))*units.eV
    for j, P in enumerate(p_ion):
        icdf_at_P = np.ndarray(e_ion.shape) * units.eV
        icdf_at_P.fill(np.nan * units.eV)
        for shell in reversed(shells):
            icdf_at_P[P < shell['Pcum_at_K']] = shell['E_bind']
        ionization_icdf[:, j] = icdf_at_P

    # write ionization
    ionization_grp = outfile.create_group("ionization")
    ion_energies = ionization_grp.create_dataset("energy", data=e_ion.to('eV'))
    ion_energies.attrs['units'] = 'eV'

    ion_tcs = ionization_grp.create_dataset("cross_section", data=tcstot_at_K.to('m^2'))
    ion_tcs.attrs['units'] = 'm^2'

    ion_icdf = ionization_grp.create_dataset("dE_icdf", data=ionization_icdf.to('eV'))
    ion_icdf.attrs['units'] = 'eV'

    # outer shell ionization
    osi_energies = outer_shell_energies(s)
    ionization_osi = ionization_grp.create_dataset("osi_energies", data=osi_energies.to('eV'))
    ionization_osi.attrs['units'] = 'eV'

    outfile.close()<|MERGE_RESOLUTION|>--- conflicted
+++ resolved
@@ -109,31 +109,17 @@
     inel_icdf = inelastic_grp.create_dataset("w0_icdf", (e_inel.shape[0], p_inel.shape[0]))
     inel_icdf.attrs['units'] = 'eV'
     print("# Computing inelastic total cross-sections and iCDFs.")
-<<<<<<< HEAD
+    bool_ELF_limits_warning = True
     for i, K in enumerate(e_inel):
-        w0_max = K/2 # this is true in the Kieft model
-        # this bound has to be set to be able to calculate the mfp up to two
-        # times the highest tabulated energy loss in the ELF
-
-        def dcs(w):
-            return inelastic_cs_fn(s)(K, w)
-
-        tcs, icdf = compute_inelastic_tcs_icdf(dcs, p_inel,
-                                               1e-4*units.eV, w0_max)
-=======
-    bool_ELF_limits_warning = True
-    for i, K in enumerate(e):
         w0_max = K-s.fermi # it is not possible to lose so much energy that the
         # primary electron ends up below the Fermi level in an inelastic
         # scattering event
 
         def dcs(w):
-            return inelastic_cs_fn(s,print_bool=bool_ELF_limits_warning)(K, w*units.eV).to('m^2/eV')
-        # TODO: use a value for n dependent on K
-        tcs, icdf = compute_inelastic_tcs_icdf(dcs, 1024, 1e-4*units.eV, w0_max)
+            return inelastic_cs_fn(s, print_bool=bool_ELF_limits_warning)(K, w)
+        tcs, icdf = compute_inelastic_tcs_icdf(dcs, p_inel,
+                                               1e-4*units.eV, w0_max)
         bool_ELF_limits_warning = False
-        tcs *= units('m^2')
->>>>>>> 15d948cf
         inel_tcs[i] = tcs.to('m^2')
         inel_icdf[i] = icdf.to('eV')
         print('.', end='', flush=True)
